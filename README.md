# 🚗 **RideAlert - Real-Time Vehicle Tracking API**

---

## **Overview**

**RideAlert** is a **FastAPI-based backend** for real-time vehicle tracking and user management, using **MongoDB** for data storage and **gradient boosting ML model** for GPS correction predictions.

---

## **Features**

-   🧑‍💻 **User registration, login, and role-based access** (admin/user)
-   🚙 **Vehicle creation and real-time location tracking**
-   🔌 **WebSocket endpoint** for live vehicle location updates
-   🤖 **ML-powered GPS correction** using gradient boosting algorithm
-   🗄️ **MongoDB integration** for persistent storage

---

## **Setup Instructions**

1. **Clone this repository.**
2. **Install dependencies:**
    ```sh
    pip install -r requirements.txt
    ```
3. **Create a `.env` file in the root directory with:**
    ```
    MONGO_URI=<your-mongodb-uri>
    SECRET_KEY=<your-secret-key>
    # ML Model URLs (required for prediction service)
    ENHANCED_FEATURES_V6=<model-url>
    ENHANCED_LABEL_ENCODERS_V6=<model-url>
    GRADIENT_BOOSTING_MODEL_V6=<model-url>
    ROBUST_SCALER_V6=<model-url>
    ```
4. **Run the FastAPI server:**
<<<<<<< HEAD
    ```sh
    uvicorn main:app --reload
    ```
=======
   ```sh
   uvicorn app.main:app --reload or python -m uvicorn main:app --reload --host 0.0.0.0 --port 8000
   ```
>>>>>>> 5f43e0e4

---

## **API Endpoints**

| Method | Endpoint               | Description                              |
| ------ | ---------------------- | ---------------------------------------- |
| POST   | `/users/register`      | Register a new user                      |
| POST   | `/users/login`         | User login (returns JWT)                 |
| GET    | `/users/{user_id}`     | Get user info (admin only)               |
| POST   | `/vehicles/create`     | Create a new vehicle (admin only)        |
| GET    | `/vehicles/track/{id}` | Get vehicle location/status              |
| GET    | `/vehicles/all`        | List all vehicles with locations         |
| POST   | `/predict`             | ML prediction for GPS correction         |
| GET    | `/predict/status`      | Check ML model loading status            |
| WS     | `/ws/location`         | WebSocket for updating vehicle locations |

---

## **Project Structure**

```
app/
  ├── main.py           # FastAPI app entry point
  ├── database.py       # MongoDB connection and collections
  ├── routes/           # API and WebSocket routes
  │   ├── predict.py    # ML prediction endpoints
  │   └── ...          # Other route files
  ├── models/           # Data transformation helpers
  ├── schemas/          # Pydantic models for validation
  ├── utils/            # Utility functions (auth, hashing, ML models)
  │   ├── ml_model.py   # Gradient boosting model manager
  │   └── ...          # Other utilities
  ├── ml/              # ML model files (downloaded at runtime)
  └── dependencies/     # Dependency injection (auth, roles)
```

---

## **Machine Learning Features**

-   🤖 **Gradient Boosting Model** for GPS correction predictions
-   📊 **Real-time model loading** on server startup
-   🎯 **Testing mode** with ground truth comparison (configurable)
-   🔄 **Automatic model download** from cloud storage

---

## **Notes**

-   ⚡ **Requires Python 3.8+**
-   🗄️ **Make sure MongoDB is running and accessible**
-   🤖 **ML models are downloaded automatically on first startup**
-   🛠️ **For development, use the `--reload` flag with uvicorn**<|MERGE_RESOLUTION|>--- conflicted
+++ resolved
@@ -36,15 +36,16 @@
     ROBUST_SCALER_V6=<model-url>
     ```
 4. **Run the FastAPI server:**
-<<<<<<< HEAD
-    ```sh
-    uvicorn main:app --reload
-    ```
-=======
    ```sh
-   uvicorn app.main:app --reload or python -m uvicorn main:app --reload --host 0.0.0.0 --port 8000
+   # Development (with auto-reload):
+   uvicorn main:app --reload
+   
+   # Production (with host and port specified):
+   uvicorn main:app --host 0.0.0.0 --port 8000
+   
+   # Alternative syntax:
+   python -m uvicorn main:app --reload --host 0.0.0.0 --port 8000
    ```
->>>>>>> 5f43e0e4
 
 ---
 
