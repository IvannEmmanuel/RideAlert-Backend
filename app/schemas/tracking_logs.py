from pydantic import BaseModel
from typing import List
from datetime import datetime

class GPSData(BaseModel):
    latitude: float
    longitude: float
    altitude: float
    timestamp: datetime
    fleet_id: str

class SatelliteData(BaseModel):
    Cn0DbHz: float
    SvElevationDegrees: float
    Svid: int

class MpuData(BaseModel):
    MeasurementX: float
    MeasurementY: float
    MeasurementZ: float
class TrackingLogPublic(BaseModel):
    id: str
    vehicle_id: str
<<<<<<< HEAD
    fleet_id: str
    device_id: str
    gps_data: List[GPSData]
=======
    gps_data: List[GPSData]
    fleet_id: str
>>>>>>> a1dc8535
<|MERGE_RESOLUTION|>--- conflicted
+++ resolved
@@ -21,11 +21,6 @@
 class TrackingLogPublic(BaseModel):
     id: str
     vehicle_id: str
-<<<<<<< HEAD
     fleet_id: str
     device_id: str
-    gps_data: List[GPSData]
-=======
-    gps_data: List[GPSData]
-    fleet_id: str
->>>>>>> a1dc8535
+    gps_data: List[GPSData]