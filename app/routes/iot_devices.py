from fastapi import APIRouter, HTTPException, Body, Depends, WebSocket, WebSocketDisconnect
from app.models.iot_devices import iot_devices
from app.schemas.iot_devices import IoTDeviceCreate, IoTDevicePublic
from app.database import get_iot_devices_collection, vehicle_collection, get_fleets_collection
from bson import ObjectId
from datetime import datetime
from typing import List, Dict, Optional
from app.dependencies.roles import super_admin_required, admin_required, user_or_admin_required, super_and_admin_required
from app.schemas.iot_devices import IoTDeviceModel
from app.utils.ws_manager import iot_device_all_manager, FleetConnectionManager

router = APIRouter(prefix="/iot_devices", tags=["IoT Devices"])

# Add fleet-specific IoT device manager
iot_device_fleet_manager = FleetConnectionManager()


def serialize_datetime(obj):
    """Convert datetime and ObjectId objects to strings."""
    if isinstance(obj, datetime):
        return obj.isoformat()
    elif isinstance(obj, ObjectId):
        return str(obj)
    return obj


async def broadcast_iot_device_list():
    """Broadcast the list of all IoT devices to connected /ws/all clients."""
    collection = get_iot_devices_collection
    devices = collection.find()
    device_list = [
        {
            key: serialize_datetime(value) if isinstance(
                value, (datetime, ObjectId)) else value
            for key, value in iot_devices(device).items()
        } for device in devices
    ]
    await iot_device_all_manager.broadcast({"devices": device_list})


async def broadcast_fleet_iot_devices(fleet_id: str):
    """Broadcast IoT devices assigned to a specific fleet."""
    collection = get_iot_devices_collection
    fleets_collection = get_fleets_collection

    # Get fleet company name
    fleet_doc = fleets_collection.find_one({"_id": ObjectId(fleet_id)})
    if not fleet_doc:
        return

    company_name = fleet_doc.get("company_name", "")

    # Find devices assigned to this company
    devices = collection.find({"company_name": company_name})
    device_list = [
        {
            key: serialize_datetime(value) if isinstance(
                value, (datetime, ObjectId)) else value
            for key, value in iot_devices(device).items()
        } for device in devices
    ]
    await iot_device_fleet_manager.broadcast({"devices": device_list}, fleet_id)


@router.post("/change-route-bound-status/{vehicle_id}")
async def change_route_status(
    vehicle_id: str,
    new_status: str = Body(..., embed=True),
):
    # Update the vehicle's status in the database
    result = vehicle_collection.update_one(
        {"_id": ObjectId(vehicle_id)},
        {"$set": {"bound_for": new_status}}
    )
    if result.modified_count == 0:
        raise HTTPException(
            status_code=404, detail="Vehicle not found or status not changed")

    return {"message": "Vehicle status updated successfully"}


@router.post("/", response_model=IoTDevicePublic)
async def create_iot_device(
    payload: Optional[IoTDeviceCreate] = Body(None),
    current_user: Dict = Depends(super_admin_required)
):
    if not payload:
        raise HTTPException(
            status_code=400, detail="IoT device data is required")

    doc = {
        "vehicle_id": payload.vehicle_id if payload else None,
        "is_active": payload.is_active if payload else None,
        "device_name": payload.device_name if payload else None,
        "device_model": payload.device_model,
        "company_name": payload.company_name if payload else None,
        "notes": payload.notes if payload else None,
        "createdAt": datetime.utcnow(),
        "last_updated": int(datetime.utcnow().timestamp() * 1000)
    }

    if doc["vehicle_id"]:
        try:
            vehicle = vehicle_collection.find_one(
                {"_id": ObjectId(doc["vehicle_id"])})
            if not vehicle:
                raise HTTPException(
                    status_code=404, detail="Vehicle not found")
        except ValueError:
            raise HTTPException(
                status_code=400, detail="Invalid vehicle ID format")

    result = get_iot_devices_collection.insert_one(doc)
    created = get_iot_devices_collection.find_one({"_id": result.inserted_id})

    # Broadcast updated IoT device list
    await broadcast_iot_device_list()

    # NEWLY ADDED
    # If assigned to a company, broadcast to that fleet too
    if doc["company_name"]:
        fleets_collection = get_fleets_collection
        fleet_doc = fleets_collection.find_one(
            {"company_name": doc["company_name"]})
        if fleet_doc:
            await broadcast_fleet_iot_devices(str(fleet_doc["_id"]))

    return iot_devices(created)


@router.get("/device-models", response_model=List[str])
async def get_device_models():
    return [model.value for model in IoTDeviceModel]


@router.websocket("/ws/all")
async def websocket_all_iot_devices(websocket: WebSocket):
    """
    WebSocket endpoint to stream all IoT devices in real-time.
    """
    await iot_device_all_manager.connect(websocket)
    try:
        # Send initial IoT device list
        collection = get_iot_devices_collection
        devices = collection.find()
        device_list = [
            {
                key: serialize_datetime(value) if isinstance(
                    value, (datetime, ObjectId)) else value
                for key, value in iot_devices(device).items()
            } for device in devices
        ]
        await websocket.send_json({"devices": device_list})

        while True:
            await websocket.receive_text()
    except WebSocketDisconnect:
        iot_device_all_manager.disconnect(websocket)
        print("Client disconnected from /iot_devices/ws/all")
    except Exception as e:
        iot_device_all_manager.disconnect(websocket)
        print(f"Error in IoT devices WebSocket: {e}")
        await websocket.send_json({"error": str(e)})
        await websocket.close()

# NEWLY ADDED


@router.websocket("/ws/fleet/{fleet_id}")
async def websocket_fleet_iot_devices(websocket: WebSocket, fleet_id: str):
    """
    WebSocket endpoint to stream IoT devices assigned to a specific fleet.
    """
    await iot_device_fleet_manager.connect(websocket, fleet_id)
    try:
        # Get fleet company name
        fleets_collection = get_fleets_collection
        fleet_doc = fleets_collection.find_one({"_id": ObjectId(fleet_id)})
        if not fleet_doc:
            await websocket.send_json({"error": "Fleet not found"})
            return

        company_name = fleet_doc.get("company_name", "")

        # Send initial IoT device list for this fleet
        collection = get_iot_devices_collection
        devices = collection.find({"company_name": company_name})
        device_list = [
            {
                key: serialize_datetime(value) if isinstance(
                    value, (datetime, ObjectId)) else value
                for key, value in iot_devices(device).items()
            } for device in devices
        ]
        await websocket.send_json({"devices": device_list})

        while True:
            await websocket.receive_text()
    except WebSocketDisconnect:
        iot_device_fleet_manager.disconnect(websocket, fleet_id)
        print(f"Client disconnected from /iot_devices/ws/fleet/{fleet_id}")
    except Exception as e:
        iot_device_fleet_manager.disconnect(websocket, fleet_id)
        print(f"Error in IoT devices fleet WebSocket: {e}")
        await websocket.send_json({"error": str(e)})
        await websocket.close()


@router.get("/{device_id}", response_model=IoTDevicePublic)
def get_iot_device(device_id: str):
    """
    Get a specific IoT device by ID.
    """
    try:
        collection = get_iot_devices_collection
        device = collection.find_one({"_id": ObjectId(device_id)})
        if not device:
            raise HTTPException(status_code=404, detail="IoT device not found")
        return iot_devices(device)
    except ValueError:
        raise HTTPException(status_code=400, detail="Invalid device ID format")


@router.patch("/{device_id}", response_model=IoTDevicePublic)
<<<<<<< HEAD
async def update_iot_device(device_id: str, payload: dict = Body(...), current_user: Dict = Depends(super_admin_required)):
=======
async def update_iot_device(device_id: str, payload: dict = Body(...), current_user: Dict = Depends(super_and_admin_required)):
>>>>>>> 2e15baa9
    """
    Update fields of an IoT device and broadcast updated list.
    """
    try:
        collection = get_iot_devices_collection

        # NEWLY ADDED
        # Get current device to check company assignment
        current_device = collection.find_one({"_id": ObjectId(device_id)})
        if not current_device:
            raise HTTPException(status_code=404, detail="IoT device not found")

        update_fields = {}
        allowed_fields = ["is_active", "last_updated", "vehicle_id",
                          "device_name", "device_model", "company_name", "notes"]
        for field in allowed_fields:
            if field in payload:
                update_fields[field] = payload[field]

        if not update_fields:
            raise HTTPException(
                status_code=400, detail="No valid fields to update")

        update_fields["last_updated"] = int(
            datetime.utcnow().timestamp() * 1000)

        if "vehicle_id" in update_fields and update_fields["vehicle_id"]:
            vehicle = vehicle_collection.find_one(
                {"_id": ObjectId(update_fields["vehicle_id"])})
            if not vehicle:
                raise HTTPException(
                    status_code=404, detail="Vehicle not found")

        result = collection.update_one(
            {"_id": ObjectId(device_id)},
            {"$set": update_fields}
        )

        if result.matched_count == 0:
            raise HTTPException(status_code=404, detail="IoT device not found")

        updated = collection.find_one({"_id": ObjectId(device_id)})

        # Broadcast updated IoT device list
        await broadcast_iot_device_list()

        # NEWLY ADDED
        # Broadcast to fleet if company assignment changed or exists
        old_company = current_device.get("company_name")
        new_company = updated.get("company_name")

        fleets_collection = get_fleets_collection

        if old_company and old_company != new_company:
            # Broadcast to old fleet
            old_fleet_doc = fleets_collection.find_one(
                {"company_name": old_company})
            if old_fleet_doc:
                await broadcast_fleet_iot_devices(str(old_fleet_doc["_id"]))

        if new_company:
            # Broadcast to new fleet
            new_fleet_doc = fleets_collection.find_one(
                {"company_name": new_company})
            if new_fleet_doc:
                await broadcast_fleet_iot_devices(str(new_fleet_doc["_id"]))

        return iot_devices(updated)
    except ValueError:
        raise HTTPException(status_code=400, detail="Invalid device ID format")


@router.delete("/{device_id}")
async def delete_iot_device(device_id: str, current_user: Dict = Depends(super_admin_required)):
    """
    Delete an IoT device and broadcast updated list.
    """
    try:
        collection = get_iot_devices_collection

        # NEWLY ADDED
        # Get device before deletion to know which fleet to update
        device = collection.find_one({"_id": ObjectId(device_id)})
        if not device:
            raise HTTPException(status_code=404, detail="IoT device not found")

        company_name = device.get("company_name")

        result = collection.delete_one({"_id": ObjectId(device_id)})
        if result.deleted_count == 0:
            raise HTTPException(status_code=404, detail="IoT device not found")

        # Broadcast updated IoT device list
        await broadcast_iot_device_list()

        # NEWLY ADDED
        # Broadcast to fleet if it was assigned to a company
        if company_name:
            fleets_collection = get_fleets_collection
            fleet_doc = fleets_collection.find_one(
                {"company_name": company_name})
            if fleet_doc:
                await broadcast_fleet_iot_devices(str(fleet_doc["_id"]))

        return {"message": "IoT device deleted"}
    except ValueError:
        raise HTTPException(status_code=400, detail="Invalid device ID format")


# NEWLY ADDED
# Add this new endpoint to your iot-device-router.js
@router.get("/fleet/{fleet_id}", response_model=List[IoTDevicePublic])
async def get_fleet_iot_devices(fleet_id: str, current_user: Dict = Depends(admin_required)):
    """
    Get IoT devices assigned to a specific fleet/company.
    """
    try:
        collection = get_iot_devices_collection
        # Get the fleet's company name first
        fleet_collection = get_fleets_collection()
        fleet = fleet_collection.find_one({"_id": ObjectId(fleet_id)})
        if not fleet:
            raise HTTPException(status_code=404, detail="Fleet not found")

        company_name = fleet.get("company_name")
        devices = collection.find({"company_name": company_name})

        device_list = [iot_devices(device) for device in devices]
        return device_list
    except ValueError:
        raise HTTPException(status_code=400, detail="Invalid fleet ID format")


@router.websocket("/fleet/{fleet_id}/ws")
async def websocket_fleet_iot_devices(websocket: WebSocket, fleet_id: str):
    """
    WebSocket endpoint to stream IoT devices for a specific fleet in real-time.
    """
    await websocket.accept()
    try:
        # Get the fleet's company name
        fleet_collection = get_fleets_collection()
        fleet = fleet_collection.find_one({"_id": ObjectId(fleet_id)})
        if not fleet:
            await websocket.send_json({"error": "Fleet not found"})
            await websocket.close()
            return

        company_name = fleet.get("company_name")

        # Send initial IoT device list for this fleet
        collection = get_iot_devices_collection
        devices = collection.find({"company_name": company_name})
        device_list = [
            {
                key: serialize_datetime(value) if isinstance(
                    value, (datetime, ObjectId)) else value
                for key, value in iot_devices(device).items()
            } for device in devices
        ]
        await websocket.send_json({"devices": device_list})

        while True:
            await websocket.receive_text()
    except WebSocketDisconnect:
        print(f"Client disconnected from /iot_devices/fleet/{fleet_id}/ws")
    except Exception as e:
        print(f"Error in fleet IoT devices WebSocket: {e}")
        await websocket.send_json({"error": str(e)})
        await websocket.close()<|MERGE_RESOLUTION|>--- conflicted
+++ resolved
@@ -222,11 +222,7 @@
 
 
 @router.patch("/{device_id}", response_model=IoTDevicePublic)
-<<<<<<< HEAD
-async def update_iot_device(device_id: str, payload: dict = Body(...), current_user: Dict = Depends(super_admin_required)):
-=======
 async def update_iot_device(device_id: str, payload: dict = Body(...), current_user: Dict = Depends(super_and_admin_required)):
->>>>>>> 2e15baa9
     """
     Update fields of an IoT device and broadcast updated list.
     """
